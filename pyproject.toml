--- conflicted
+++ resolved
@@ -18,7 +18,6 @@
 requires = ["hatchling"]
 build-backend = "hatchling.build"
 
-<<<<<<< HEAD
 [tool.pytest.ini_options]
 DJANGO_SETTINGS_MODULE = "testproject.settings"
 python_files = "tests.py test_*.py"
@@ -33,15 +32,4 @@
     "pre-commit>=4.0.0",
     "pre-commit-uv>=4.1.4",
     "ruff>=0.8.0",
-]
-=======
-[dependency-groups]
-dev = [
-    "pytest>=8.3.5",
-    "pytest-django>=4.11.1",
-]
-
-[tool.pytest.ini_options]
-djongo_settings_module = "testproject.testproject.settings"
-DJANGO_SETTINGS_MODULE = "testproject.settings"
->>>>>>> c85b1aa0
+]